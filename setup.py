--- conflicted
+++ resolved
@@ -52,20 +52,12 @@
             'etils[epath]',
         ],
         'testing': [
-<<<<<<< HEAD
-            'absl-py>=1.1.0',
-            'pytest<7.1.2',
-            'pytype<2022.6.30',
-            'seqio-nightly<=0.0.7.dev20220701',
-        ]
-=======
             'absl-py',
             'fiddle[flags]',
             'graphviz',
             'pytest',
             'pytype',
         ] + ['seqio-nightly'] if sys.platform != 'darwin' else []
->>>>>>> 6a6cf042
     },
     description='Fiddle: A Python-first configuration library',
     long_description=long_description,
